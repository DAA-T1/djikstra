--- conflicted
+++ resolved
@@ -8,10 +8,7 @@
 ///
 #[derive(Debug)]
 pub struct Graph {
-<<<<<<< HEAD
-=======
     // `adj` is the adjacency list
->>>>>>> 1f89fe2d
     // the index corresponds to a vertex and the value at that index
     // is the list of neighbors with associated weights
     pub adj: Vec<Vec<(usize, usize)>>,
@@ -56,15 +53,12 @@
 /// The cause of the error is within the struct and can be accessed easily
 #[derive(Debug, PartialEq, Eq)]
 pub struct ParseGraphError(String);
-<<<<<<< HEAD
-=======
 
 impl fmt::Display for ParseGraphError {
     fn fmt(&self, f: &mut fmt::Formatter<'_>) -> fmt::Result {
         write!(f, "{}", self.0)
     }
 }
->>>>>>> 1f89fe2d
 
 impl FromStr for Graph {
     type Err = ParseGraphError;
@@ -269,7 +263,7 @@
         ]);
         assert_eq!(g1.n_edges(), 10);
     }
-
+  
     #[test]
     fn parses_empty_graph() {
         let graph_str = r#"3
