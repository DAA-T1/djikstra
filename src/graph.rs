<<<<<<< HEAD

=======
use std::str::FromStr;

#[derive(Debug)]
pub(crate) struct Graph {
    // the index corresponds to a vertex and the value at that index
    // are its neighbors
    pub adj: Vec<Vec<(usize, usize)>>,
}

impl Graph {
    pub fn new(adj: Vec<Vec<(usize, usize)>>) -> Self {
        Self { adj }
    }

    pub fn n_vertices(&self) -> usize {
        self.adj.len()
    }

    pub fn neighbors_of(&self, vertex: usize) -> &[(usize, usize)] {
        &self.adj[vertex]
    }

    pub fn n_edges(&self) -> usize {
        self.adj.iter().fold(0, |acc, x| acc + x.len())
    }
}

#[derive(Debug, PartialEq, Eq)]
pub(crate) struct ParseGraphError(String);

impl FromStr for Graph {
    type Err = ParseGraphError;

    fn from_str(s: &str) -> Result<Self, Self::Err> {
        let (n_vertex_str, edges) = s
            .split_once('\n')
            .ok_or(ParseGraphError("cannot split on newline".to_string()))?;

        let n_vertex = n_vertex_str
            .parse()
            .map_err(|e| ParseGraphError(format!("cannot parse n_vertices: {}", e)))?;

        let mut adj = vec![vec![]; n_vertex];

        for (vertex, neighbors) in edges.lines().enumerate() {
            let neighbors_parsed = neighbors.split_whitespace().map(|edge_str| {
                edge_str.split_once(',').ok_or(ParseGraphError(
                    "vertex doesnt have weight with it".to_string(),
                ))
            });

            for res in neighbors_parsed {
                let (v, weight) = res?;
                adj[vertex].push((
                    v.parse()
                        .map_err(|e| ParseGraphError(format!("cannot parse vertex: {}", e)))?,
                    weight
                        .parse()
                        .map_err(|e| ParseGraphError(format!("cannot parse weight: {}", e)))?,
                ))
            }
        }

        Ok(Self { adj })
    }
}

impl PartialEq for Graph {
    fn eq(&self, other: &Self) -> bool {
        if self.adj.len() != other.adj.len() {
            return false;
        }

        for (vertex, neighbors) in self.adj.iter().enumerate() {
            let other_neighbors = &other.adj[vertex];
            if neighbors.len() != other_neighbors.len() {
                return false;
            }
            if !(neighbors.iter().all(|x| other_neighbors.contains(x))
                && other_neighbors.iter().all(|x| neighbors.contains(x)))
            {
                return false;
            }
        }
        true
    }
}

#[cfg(test)]
mod tests {
    use super::*;

    #[test]
    fn correctly_equal() {
        let g1 = Graph::new(vec![
            vec![(1, 3), (2, 3)],
            vec![(2, 2), (0, 3)],
            vec![(1, 2), (0, 3)],
        ]);
        let g2 = Graph::new(vec![
            vec![(1, 3), (2, 3)],
            vec![(0, 3), (2, 2)],
            vec![(0, 3), (1, 2)],
        ]);
        assert_eq!(g1, g2);
    }

    #[test]
    fn correctly_unequal() {
        let g1 = Graph::new(vec![
            vec![(1, 3), (2, 3)],
            vec![(2, 2), (0, 3)],
            vec![(1, 2), (0, 3)],
        ]);
        let g2 = Graph::new(vec![
            vec![(1, 3), (2, 3)],
            vec![(0, 3), (2, 2)],
            vec![(0, 3)],
        ]);
        assert_ne!(g1, g2);
    }

    #[test]
    fn correctly_unequal2() {
        let g1 = Graph::new(vec![
            vec![(1, 3), (2, 3)],
            vec![(2, 2), (0, 3)],
            vec![(1, 2), (0, 2)],
        ]);
        let g2 = Graph::new(vec![
            vec![(1, 3), (2, 3)],
            vec![(0, 3), (2, 2)],
            vec![(0, 3), (1, 2)],
        ]);
        assert_ne!(g1, g2);
    }

    #[test]
    fn parses_correctly() {
        let graph_str = r#"3
1,3 2,3
2,2 0,3
1,2 0,3"#;
        let should_be = Graph::new(vec![
            vec![(1, 3), (2, 3)],
            vec![(2, 2), (0, 3)],
            vec![(1, 2), (0, 3)],
        ]);
        let parsed = Graph::from_str(graph_str);
        assert!(parsed.is_ok());

        assert_eq!(parsed.unwrap(), should_be);
    }

    #[test]
    fn parses_pjrs_graph() {
        let graph_str = r#"5
1,3 3,4
3,4 5,2
4,2 3,2
2,2
4,2 3,2 1,4"#;
        let should_be = Graph::new(vec![
            vec![(1, 3), (3, 4)],
            vec![(3, 4), (5, 2)],
            vec![(4, 2), (3, 2)],
            vec![(2, 2)],
            vec![(4, 2), (3, 2), (1, 4)],
        ]);
        let parsed = Graph::from_str(graph_str);
        assert!(parsed.is_ok());
        assert_eq!(parsed.unwrap(), should_be);
    }

    #[test]
    fn fails_when_no_n_vertices() {
        let graph_str = r#"1,3 2,3
2,2 0,3
1,2 0,3"#;
        let parsed = Graph::from_str(graph_str);
        assert!(parsed.is_err());
    }

    #[test]
    fn n_edges_is_correct() {
        let g1 = Graph::new(vec![
            vec![(1, 3), (3, 4)],
            vec![(3, 4), (5, 2)],
            vec![(4, 2), (3, 2)],
            vec![(2, 2)],
            vec![(4, 2), (3, 2), (1, 4)],
        ]);
        assert_eq!(g1.n_edges(), 10);
    }
}
>>>>>>> 25cf56dc
<|MERGE_RESOLUTION|>--- conflicted
+++ resolved
@@ -1,6 +1,3 @@
-<<<<<<< HEAD
-
-=======
 use std::str::FromStr;
 
 #[derive(Debug)]
@@ -195,5 +192,4 @@
         ]);
         assert_eq!(g1.n_edges(), 10);
     }
-}
->>>>>>> 25cf56dc
+}