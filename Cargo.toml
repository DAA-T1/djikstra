--- conflicted
+++ resolved
@@ -2,14 +2,7 @@
 name = "djikstra"
 version = "0.1.0"
 edition = "2021"
-<<<<<<< HEAD
-authors = [
-        "Pranjal Rastogi <pranjal.rastogi@plaksha.edu.in>",
-        "Arbaaz Shafiq <arbaazshafiq@gmail.com>",
-]
-=======
 authors = ["T1"]
->>>>>>> ff25470f
 description = """Implements Djikstra's algorithm for finding the shortest path in a graph in Rust."""
 
 [dependencies]