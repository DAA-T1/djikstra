<<<<<<< HEAD
[package]
name = "djikstra"
version = "0.1.0"
edition = "2021"
authors = ["T1"]
description = """Implements Djikstra's algorithm for finding the shortest path in a graph in Rust."""
# See more keys and their definitions at https://doc.rust-lang.org/cargo/reference/manifest.html

[dependencies]
=======
[package]
name = "djikstra"
version = "0.1.0"
edition = "2021"
authors = ["T1"]
description = """Implements Djikstra's algorithm for finding the shortest path in a graph in Rust."""

[dependencies]
>>>>>>> 25cf56dc
<|MERGE_RESOLUTION|>--- conflicted
+++ resolved
@@ -1,14 +1,3 @@
-<<<<<<< HEAD
-[package]
-name = "djikstra"
-version = "0.1.0"
-edition = "2021"
-authors = ["T1"]
-description = """Implements Djikstra's algorithm for finding the shortest path in a graph in Rust."""
-# See more keys and their definitions at https://doc.rust-lang.org/cargo/reference/manifest.html
-
-[dependencies]
-=======
 [package]
 name = "djikstra"
 version = "0.1.0"
@@ -16,5 +5,4 @@
 authors = ["T1"]
 description = """Implements Djikstra's algorithm for finding the shortest path in a graph in Rust."""
 
-[dependencies]
->>>>>>> 25cf56dc
+[dependencies]